--- conflicted
+++ resolved
@@ -2,13 +2,11 @@
 
 ### VMRC 0.X.X
 
-<<<<<<< HEAD
 1. Add colored totem buoys.
   * [Pull request 26](https://bitbucket.org/osrf/vmrc/pull-requests/26)
-=======
+
 1. Improve colors, collisions and inertia properties of the 9504X0 buoys.
   * [Pull request 25](https://bitbucket.org/osrf/vmrc/pull-requests/25)
->>>>>>> a13a303f
 
 1. Simplify the collision model for Sandisland.
   * [Pull request 22](https://bitbucket.org/osrf/vmrc/pull-requests/22)
