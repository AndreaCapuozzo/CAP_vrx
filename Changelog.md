## VRX 1

### Forthcoming

1. Randomized wind speed in the wind plugin:
    * [Pull request 86](https://bitbucket.org/osrf/vrx/pull-requests/86)

1. Fix issue with ocean reflecting the laser beams:
    * [Pull request 79](https://bitbucket.org/osrf/vrx/pull-requests/79)

1. Adding GPS antenna, collisions and inertia properties:
    * [Pull request 90](https://bitbucket.org/osrf/vrx/pull-requests/90)

1. Add sand island basic mesh and texture:
    * [Pull request 89](https://bitbucket.org/osrf/vrx/pull-requests/89)
    
1. Added ground station tents, tables and antenna:
    * [Pull request 96](https://bitbucket.org/osrf/vrx/pull-requests/96)

1. Add batteries to WAM-V:
    * [Pull request 95](https://bitbucket.org/osrf/vrx/pull-requests/95)

1. Add cpu cases to WAM-V:
    * [Pull request 97](https://bitbucket.org/osrf/vrx/pull-requests/97)

1. Add 3d lidar mesh to WAM-V:
    * [Pull request 98](https://bitbucket.org/osrf/vrx/pull-requests/98)

1. Support the ability to customize sensor location via YAML:
    * [Pull request 99](https://bitbucket.org/osrf/vrx/pull-requests/99)

1. Add camera mesh to WAM-V:
    * [Pull request 101](https://bitbucket.org/osrf/vrx/pull-requests/101)

<<<<<<< HEAD
1. Support the ability to customize thruster location via YAML:
    * [Pull request 104](https://bitbucket.org/osrf/vrx/pull-requests/104)
=======
1. Add varying lidar pole length:
    * [Pull request 103](https://bitbucket.org/osrf/vrx/pull-requests/103)
>>>>>>> d4ccb302

### VRX 1.0.1

1. Refactor Docker layout:
    * [Pull request 76](https://bitbucket.org/osrf/vrx/pull-requests/76)

1. Convert WAM-V meshes to meters:
    * [Pull request 75](https://bitbucket.org/osrf/vrx/pull-requests/75)
    * [Pull request 74](https://bitbucket.org/osrf/vrx/pull-requests/74)

### VRX 1.0.0

1. Refactor Docker layout:
    * [Pull request 73](https://bitbucket.org/osrf/vrx/pull-requests/73)

1. Transition to Gazebo 9 and ROS Melodic.
    * [Pull request 70](https://bitbucket.org/osrf/vrx/pull-requests/70)

1. Scoring plugin for the perception task.
    * [Pull request 72](https://bitbucket.org/osrf/vrx/pull-requests/72)

1. Scoring plugin for the wayfinding task.
    * [Pull request 69](https://bitbucket.org/osrf/vrx/pull-requests/69)

1. VMRC renamed to VRX.
    * [Pull request 68](https://bitbucket.org/osrf/vrx/pull-requests/68)

1. Scoring plugin for the station keeping task.
    * [Pull request 67](https://bitbucket.org/osrf/vrx/pull-requests/67)

1. Scoring plugin for the scan and dock task.
    * [Pull request 64](https://bitbucket.org/osrf/vrx/pull-requests/64)
    * [Pull request 65](https://bitbucket.org/osrf/vrx/pull-requests/65)
    * [Pull request 66](https://bitbucket.org/osrf/vrx/pull-requests/66)

1. Simplify URDF.
    * [Pull request 62](https://bitbucket.org/osrf/vrx/pull-requests/62)

1. Generic scoring plugin.
    * [Pull request 61](https://bitbucket.org/osrf/vrx/pull-requests/61)

1. Scoring plugins for the navigation course task.
    * [Pull request 60](https://bitbucket.org/osrf/vrx/pull-requests/60)

1. Improved dynamics of WAM-V.
    * [Pull request 59](https://bitbucket.org/osrf/vrx/pull-requests/59)

1. Obstacle course added.
    * [Pull request 54](https://bitbucket.org/osrf/vrx/pull-requests/54)


## VMRC 0

### VMRC 0.3.X

1. robotx_gazebo ROS package renamed to vmrc_gazebo.
    * [Pull request 44](https://bitbucket.org/osrf/vrx/pull-requests/49)

### VMRC 0.2.0

1. Add a standard WAM-V configuration for VMRC.
    * [Pull request 44](https://bitbucket.org/osrf/vrx/pull-requests/44)

1. Add 3D laser to the WAM-V.
    * [Pull request 41](https://bitbucket.org/osrf/vrx/pull-requests/41)

1. Add multiple WAM-V propulsion configurations.
    * [Pull request 40](https://bitbucket.org/osrf/vrx/pull-requests/40)

1. Add placards and the ability to change shape and color.
    * [Pull request 31](https://bitbucket.org/osrf/vrx/pull-requests/31)

1. Add a dock block and a templated mechanism (erb) for creating docks.
    * [Pull request 27](https://bitbucket.org/osrf/vrx/pull-requests/27)

1. Add 2016 and 2018 acoustic transit / Entrance gate challenges.
    * [Pull request 30](https://bitbucket.org/osrf/vrx/pull-requests/30)

1. Update the mesh of the light buoy.
    * [Pull request 28](https://bitbucket.org/osrf/vrx/pull-requests/28)

1. Add colored totem buoys.
    * [Pull request 26](https://bitbucket.org/osrf/vrx/pull-requests/26)

1. Improve colors, collisions and inertia properties of the 9504X0 buoys.
    * [Pull request 25](https://bitbucket.org/osrf/vrx/pull-requests/25)

1. Simplify the collision model for Sandisland.
    * [Pull request 22](https://bitbucket.org/osrf/vrx/pull-requests/22)

1. Various cleanups/refactors.
    * [Pull request 3](https://bitbucket.org/osrf/vrx/pull-requests/3)
    * [Pull request 9](https://bitbucket.org/osrf/vrx/pull-requests/9)
    * [Pull request 14](https://bitbucket.org/osrf/vrx/pull-requests/14)
    * [Pull request 17](https://bitbucket.org/osrf/vrx/pull-requests/17)
    * [Pull request 18](https://bitbucket.org/osrf/vrx/pull-requests/18)
    * [Pull request 21](https://bitbucket.org/osrf/vrx/pull-requests/21)

1. Create wamv_gazebo ROS package.
    * [Pull request 4](https://bitbucket.org/osrf/vrx/pull-requests/4)

1. Add "Scan the code" challenge.
    * [Pull request 6](https://bitbucket.org/osrf/vrx/pull-requests/6)

1. Fix message generation before building Thrust plugin.
    * [Pull request 6](https://bitbucket.org/osrf/vrx/pull-requests/8)

1. Improve the WAM-V model.
    * [Pull request 7](https://bitbucket.org/osrf/vrx/pull-requests/7)

1. Initial Docker support.
    * [Pull request 5](https://bitbucket.org/osrf/vrx/pull-requests/5)

1. Refactor wind plugin.
    * [Pull request 9](https://bitbucket.org/osrf/vrx/pull-requests/9)

1. Add buoys for the obstacle challenge.
    * [Pull request 11](https://bitbucket.org/osrf/vrx/pull-requests/11)

1. Add xacro macros and example for a WAM-V with sensors.
    * [Pull request 12](https://bitbucket.org/osrf/vrx/pull-requests/12)

1. Refactor thruster plugin to generalize propulsion configuration and enable more flesible use cases.
    * [Pull request 34](https://bitbucket.org/osrf/vrx/pull-requests/34)<|MERGE_RESOLUTION|>--- conflicted
+++ resolved
@@ -32,13 +32,11 @@
 1. Add camera mesh to WAM-V:
     * [Pull request 101](https://bitbucket.org/osrf/vrx/pull-requests/101)
 
-<<<<<<< HEAD
+1. Add varying lidar pole length:
+    * [Pull request 103](https://bitbucket.org/osrf/vrx/pull-requests/103)
+
 1. Support the ability to customize thruster location via YAML:
     * [Pull request 104](https://bitbucket.org/osrf/vrx/pull-requests/104)
-=======
-1. Add varying lidar pole length:
-    * [Pull request 103](https://bitbucket.org/osrf/vrx/pull-requests/103)
->>>>>>> d4ccb302
 
 ### VRX 1.0.1
 
