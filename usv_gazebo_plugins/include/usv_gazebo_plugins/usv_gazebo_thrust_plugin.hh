--- conflicted
+++ resolved
@@ -24,20 +24,8 @@
 #ifndef USV_GAZEBO_PLUGINS_THRUST_HH
 #define USV_GAZEBO_PLUGINS_THRUST_HH
 
-<<<<<<< HEAD
-=======
-// C++
-#include <algorithm>  // min/mzx
-#include <math.h>
-
-// Gazebo
-#include <gazebo/common/common.hh>
-#include <gazebo/physics/physics.hh>
-
-//ROS
-#include <usv_gazebo_plugins/UsvDrive.h>
->>>>>>> 89e5b6a9
 #include <ros/ros.h>
+#include <sensor_msgs/JointState.h>
 #include <memory>
 #include <string>
 #include <gazebo/common/CommonTypes.hh>
@@ -47,9 +35,6 @@
 #include <sdf/sdf.hh>
 
 #include "usv_gazebo_plugins/UsvDrive.h"
-
-// Messages
-#include <sensor_msgs/JointState.h>
 
 namespace gazebo
 {
@@ -70,7 +55,6 @@
   ///   <right_propeller_joint>: The right's propeller joint.
   class UsvThrust : public ModelPlugin
   {
-<<<<<<< HEAD
     /// \brief Constructor.
     public: UsvThrust();
 
@@ -136,7 +120,7 @@
     /// \param[in] _propeller Pointer to the propeller joint to spin
     /// \param[in] _input Last input received for this propeller
     private: void SpinPropeller(physics::JointPtr &_propeller,
-                                const double _input) const;
+                                const double _input);
 
     /// \brief The ROS node handler used for communications.
     private: std::unique_ptr<ros::NodeHandle> rosnode;
@@ -201,122 +185,13 @@
 
     /// \brief Pointer to the update event connection.
     private: event::ConnectionPtr updateConnection;
+
+    /// \brief For publishing to /joint_state with propeller state.
+    private: ros::Publisher jointStatePub;
+
+    /// \brief The propeller message state.
+    private: sensor_msgs::JointState jointStateMsg;
   };
 }
 
-#endif
-=======
-  public:
-    UsvThrust();
-    virtual ~UsvThrust();
-    /*! Loads the model in gets dynamic parameters from SDF. */
-    virtual void Load(physics::ModelPtr _parent, sdf::ElementPtr _sdf);
-  protected:
-    /*! Callback for Gazebo simulation engine */
-    virtual void UpdateChild();
-    virtual void FiniChild();
-  private:
-    /*!
-      Callback for Drive commands
-      \param msg usv_msgs UsvDrive message
-    */
-    void OnCmdDrive( const usv_gazebo_plugins::UsvDriveConstPtr &msg);
-
-    /*! ROS spin once */
-    void spin();
-
-    /*! Convenience function for getting SDF parameters
-
-     */
-    double getSdfParamDouble(sdf::ElementPtr sdfPtr,const std::string &param_name,double default_val);
-
-    /*! Takes ROS Kingfisher Drive commands and scales them by max thrust
-
-      \param cmd ROS drive command
-      \param max_cmd  Maximum value expected for commands - scaling factor
-      \param max_pos  Maximum positive force value
-      \param max_neg  Maximum negative force value
-      \return Value scaled and saturated
-     */
-    double scaleThrustCmd(double cmd);
-
-    double glf(double x, float A, float K, float B,
-	       float v, float C, float M);
-
-    double glfThrustCmd(double cmd);
-
-    /*! Parse the propeller name from SDF.
-      \param sdf The entire model SDF
-      \param sdf_name The SDF element to parse
-      \param propeller_joint The joint pointer to initialize
-    */
-    void ParsePropeller(const sdf::ElementPtr sdf,
-                        const std::string &sdf_name,
-                        physics::JointPtr &propeller_joint);
-
-    /*! Spin a propeller based on its input
-      \param propeller Pointer to the propeller joint to spin
-      \param input Last input received for this propeller
-    */
-    void SpinPropeller(const physics::JointPtr &propeller,
-                       const double input);
-
-    /// Parameters
-    std::string node_namespace_;
-    std::string link_name_;
-
-    ros::NodeHandle *rosnode_;
-
-    ros::Subscriber cmd_drive_sub_;
-
-    // For publishing to /joint_state with propeller state
-    ros::Publisher joint_state_pub_;
-    sensor_msgs::JointState joint_state_msg_;
-
-    //GazeboRosPtr gazebo_ros_;
-    //physics::ModelPtr parent;
-    event::ConnectionPtr update_connection_;
-    boost::thread *spinner_thread_;
-
-    /*! Pointer to the Gazebo world, retrieved when the model is loaded */
-    physics::WorldPtr world_;
-    /*! Pointer to Gazebo parent model, retrieved when the model is loaded */
-    physics::ModelPtr model_;
-    /*! Pointer to model link in gazebo,
-      optionally specified by the bodyName parameter,
-      The states are taken from this link and forces applied to this link.*/
-    physics::LinkPtr link_;
-    math::Pose pose_;
-    /*! Timeout for recieving Drive commands [s]*/
-    double cmd_timeout_;
-    common::Time prev_update_time_;
-    common::Time last_cmd_drive_time_;
-    double last_cmd_drive_left_;
-    double last_cmd_drive_right_;
-
-
-    int param_mapping_type_;
-    /*! Plugin Parameter: Maximum (abs val) of Drive commands. typ. +/-1.0 */
-    double param_max_cmd_;
-    /*! Plugin Parameter: Maximum forward force [N] */
-    double param_max_force_fwd_;
-    /*! Plugin Parameter: Maximum reverse force [N] */
-    double param_max_force_rev_;
-
-    /*! Plugin Parameter: Boat width [m] */
-    double param_boat_width_;
-    /*! Plugin Parameter: Boat length [m] */
-    double param_boat_length_;
-    /*! Plugin Parameter: Z offset for applying forward thrust */
-    double param_thrust_z_offset_;
-    /* Joint controlling the left propeller */
-    physics::JointPtr left_propeller_joint_;
-    /* Joint controlling the right propeller */
-    physics::JointPtr right_propeller_joint_;
-    // Pointer to the update event connection
-    event::ConnectionPtr updateConnection;
-  };  // class UsvThrust
-} // namespace gazebo
-
-#endif //USV_GAZEBO_THRUST_H
->>>>>>> 89e5b6a9
+#endif