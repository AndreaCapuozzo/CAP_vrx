--- conflicted
+++ resolved
@@ -110,9 +110,7 @@
   ///   <maxForceFwd>: Maximum forward force [N].
   ///   default is 100.0 N
   ///   <maxForceRev>: Maximum reverse force [N].
-<<<<<<< HEAD
   ///   default is 100.0 N
-=======
   ///
   /// Here is an example:
   ///
@@ -140,7 +138,7 @@
   ///        <maxForceRev>-100.0</maxForceRev>
   ///      </thruster>
   ///    </plugin>
->>>>>>> bff2225e
+
   class UsvThrust : public ModelPlugin
   {
     /// \brief Constructor.
