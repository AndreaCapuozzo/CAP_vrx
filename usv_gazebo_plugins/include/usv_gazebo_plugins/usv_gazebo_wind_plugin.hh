--- conflicted
+++ resolved
@@ -24,13 +24,10 @@
 #ifndef USV_GAZEBO_PLUGINS_WIND_HH_
 #define USV_GAZEBO_PLUGINS_WIND_HH_
 
-<<<<<<< HEAD
 #include <vector>
-=======
 #include <ros/ros.h>
 #include <memory>
 #include <string>
->>>>>>> 5b9d1e5b
 #include <gazebo/common/CommonTypes.hh>
 #include <gazebo/common/Plugin.hh>
 #include <gazebo/physics/physics.hh>
@@ -43,24 +40,16 @@
   /// \brief A plugin that simulates a simple wind model. It accepts the
   /// following parameters:
   ///
-<<<<<<< HEAD
   /// <models_n>: the number of modelsto be effected by the wind.
   /// <model_name_i> where 0<=i<models_n, name of model i
   /// <link_name_i> where 0<=i<models_n, name of link to be effected by wind on model i
   /// <coeff_vector_i> where 0<=i<models_n, the wind coeffcient vector for the link on model i
   ///
-  ///
-  /// <wind_direction>: Wind direction vector.
-=======
-  /// <bodyName>: The link that will receive the effect of the wind.
-  ///
   /// <wind_direction>: Wind direction vector. Wind direction is specified as
   /// the positive direction of the wind velocity vector in the horizontal plane
   /// in degrees using the ENU coordinate convention
   ///
-  /// <wind_coeff_vector>: Coefficients from Sarda et al.,
   ///
->>>>>>> 5b9d1e5b
   /// <wind_mean_velocity>: The wind average velocity.
   ///
   /// <var_wind_gain_constants>: Variable wind speed gain constant.
