--- conflicted
+++ resolved
@@ -9,21 +9,9 @@
   CATKIN_DEPENDS wamv_description usv_gazebo_plugins xacro
 )
 
-<<<<<<< HEAD
-set(${PROJECT_NAME}_xacro_urdf
-  urdf/wamv_gazebo_sensors.urdf.xacro
-  urdf/wamv_gazebo.urdf.xacro
-)
-unset(xacro_outputs)
-foreach(f ${${PROJECT_NAME}_xacro_urdf})
-  xacro_add_xacro_file(${f} INORDER)
-  list(APPEND xacro_outputs ${XACRO_OUTPUT_FILE})
-endforeach(f)
-xacro_install(urdf ${xacro_outputs} DESTINATION urdf)
-=======
 # Generate urdf files from xacro and install
 xacro_add_files(
   urdf/wamv_gazebo.urdf.xacro
+  urdf/wamv_gazebo_sensors.urdf.xacro
   INORDER INSTALL DESTINATION urdf
-)
->>>>>>> 113753df
+)