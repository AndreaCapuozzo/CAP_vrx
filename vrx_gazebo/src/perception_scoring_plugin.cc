/*
 * Copyright (C) 2019 Open Source Robotics Foundation
 *
 * Licensed under the Apache License, Version 2.0 (the "License");
 * you may not use this file except in compliance with the License.
 * You may obtain a copy of the License at
 *
 *     http://www.apache.org/licenses/LICENSE-2.0
 *
 * Unless required by applicable law or agreed to in writing, software
 * distributed under the License is distributed on an "AS IS" BASIS,
 * WITHOUT WARRANTIES OR CONDITIONS OF ANY KIND, either express or implied.
 * See the License for the specific language governing permissions and
 * limitations under the License.
 *
*/

#include <algorithm>
#include <mutex>
#include <string>
#include <vector>
#include <gazebo/common/Assert.hh>
#include <gazebo/common/Console.hh>
#include <gazebo/common/Events.hh>
#include <ignition/math/Matrix4.hh>
#include <ignition/math/Pose3.hh>
#include <gazebo/physics/Link.hh>
#include <gazebo/physics/Model.hh>
#include <gazebo/transport/transport.hh>
#include <sdf/sdf.hh>
#include "vrx_gazebo/perception_scoring_plugin.hh"

using namespace gazebo;

//////////////////////////////////////////////////
ObjectChecker::ObjectChecker(const std::string &_rosNameSpace,
  const std::string &_rosObjectTopic, gazebo::physics::WorldPtr _world)
  : ns(_rosNameSpace),
    objectTopic(_rosObjectTopic),
    world(_world)
{
  // Quit if ros plugin was not loaded
  if (!ros::isInitialized())
  {
    ROS_ERROR("ROS was not initialized.");
    return;
  }

  this->nh = ros::NodeHandle(this->ns);
}

//////////////////////////////////////////////////
void ObjectChecker::NewTrial(const std::string &_objectName,
  gazebo::physics::EntityPtr _object)
{
  // Setup for a new trial
  this->trialCount++;
  this->objectReceived = false;
  this->objectCorrect = false;
  this->submissionScored = false;
  this->objectError = -1.0;

  // Store truth
  this->trueName = _objectName;
  this->currObject = _object;

  ROS_INFO_NAMED("ObjectChecker", "Initiating new trial");
}

//////////////////////////////////////////////////
void ObjectChecker::Enable()
{
  // Subscribe
  this->objectSub = this->nh.subscribe(this->objectTopic, 1,
    &ObjectChecker::OnObject, this);
}

//////////////////////////////////////////////////
void ObjectChecker::Disable()
{
  this->objectSub.shutdown();
}

//////////////////////////////////////////////////
bool ObjectChecker::SubmissionReceived() const
{
  return this->objectReceived;
}

//////////////////////////////////////////////////
bool ObjectChecker::Correct() const
{
  return this->objectCorrect;
}

//////////////////////////////////////////////////
void ObjectChecker::OnObject(
  const geographic_msgs::GeoPoseStamped::ConstPtr &_msg)
{
  // Only accept one message per trial
  if (this->objectReceived)
  {
    ROS_WARN_NAMED("ObjectChecker", "Receiving multiple ID messages for same "
      "trial.  Ignoring.");
    return;
  }

  // Accept the message
  this->objectReceived = true;
  this->objectCorrect = !this->trueName.compare(_msg->header.frame_id);
  // Convert geo pose to Gazebo pose
  // Note - this is used in a few different VRX plugins, may want to have a
  // separate library?
  // Convert lat/lon to local
  // Snippet from UUV Simulator SphericalCoordinatesROSInterfacePlugin.cc
  ignition::math::Vector3d scVec(_msg->pose.position.latitude,
    _msg->pose.position.longitude, 0);
#if GAZEBO_MAJOR_VERSION >= 8
  ignition::math::Vector3d cartVec =
  this->world->SphericalCoords()->LocalFromSpherical(scVec);
#else
  ignition::math::Vector3d cartVec =
  this->world->GetSphericalCoordinates()->LocalFromSpherical(scVec);
#endif

  // Get current pose of the current object
  #if GAZEBO_MAJOR_VERSION >= 8
    ignition::math::Pose3d truePose = this->currObject->WorldPose();
  #else
    ignition::math::Pose3d truePose = this->currObject->GetWorldPose().Ign();
  #endif

  // 2D Error
  this->objectError = sqrt(pow(cartVec.X() - truePose.Pos().X(), 2)+
    pow(cartVec.Y() - truePose.Pos().Y(), 2));

  ROS_INFO_NAMED("ObjectChecker", "Object ID: true = %s, submitted = %s "
    "result=%d; 2D position error = %.3f m",
    this->trueName.c_str(), _msg->header.frame_id.c_str(),
    static_cast<int>(this->objectCorrect), this->objectError);
}

//////////////////////////////////////////////////
/// \internal
/// \brief Private data for the PerceptionScoringPlugin class.
struct PerceptionScoringPluginPrivate
{
  /// \brief World pointer.
  public: physics::WorldPtr world;

  /// \brief SDF pointer.
  public: sdf::ElementPtr sdf;

  /// \brief Class to store information about each object to be populated.
  public: class Object
  {
    /// \brief Less than operator.
    /// \param[in] _obj Other object to compare
    /// \return True if this < _obj
    public: bool operator<(const Object &_obj) const
    {
      return this->time < _obj.time;
    }

    /// \brief Stream insertion operator.
    /// \param[in] _out output stream
    /// \param[in] _obj object to output
    /// \return The output stream
    public: friend std::ostream &operator<<(std::ostream &_out,
                                            const Object &_obj)
    {
      _out << _obj.type << std::endl;
      _out << "  Time: [" << _obj.time << "]" << std::endl;
      _out << "  Pose: [" << _obj.pose << "]" << std::endl;
      return _out;
    }

    /// \brief Simulation time in which the object should be spawned.
    public: double time;

    /// \brief Object type.
    public: std::string type;

    /// \brief Object type.
    public: std::string name;

    /// \brief Pose in which the object should be placed.
    public: ignition::math::Pose3d pose;
  };

  /// \brief Collection of objects to be spawned.
  public: std::vector<Object> objects;

  /// \brief Contains the entire collection of objects. This is used for
  /// inserting the objects in a cyclic way.
  public: std::vector<Object> initialObjects;

  /// \brief Connection event.
  public: event::ConnectionPtr connection;

  /// \brief The time specified in the object is relative to this time.
  public: common::Time startTime;

  /// \brief When true, "objects" will be repopulated when the object queue
  /// is empty, creating an infinite supply of objects.
  public: bool loopForever = false;

  /// \brief Link/model name for the object poses use as their frame of
  /// reference
  public: std::string frameName = std::string();

  /// \brief Link/model that the object poses use as their frame of reference.
  public: physics::EntityPtr frame;

  /// \brief Current object that has been placed
  public: physics::EntityPtr curr_model;

  /// \brief Current object's original pose
  public: ignition::math::Pose3d orig_pose;

  /// \brief Mutex to avoid race conditions.
  public: std::mutex mutex;

  /// \brief Last time (sim time) that the plugin was updated.
  public: gazebo::common::Time lastUpdateTime;

  /// \brief Counter for spawning objects with unique names on the belt.
  /// The key is the object type and the value contains the index of the next
  /// object to be spawned.
  public: std::map<std::string, int> objectCounter;

  /// \brief Implements ROS interface to recieve and check team submissions
  public: std::unique_ptr<ObjectChecker> objectChecker;
};

GZ_REGISTER_WORLD_PLUGIN(PerceptionScoringPlugin)

/////////////////////////////////////////////////
PerceptionScoringPlugin::PerceptionScoringPlugin()
  : dataPtr(new PerceptionScoringPluginPrivate)
{
  gzmsg << "PerceptionScoringPlugin loaded" << std::endl;
}

/////////////////////////////////////////////////
PerceptionScoringPlugin::~PerceptionScoringPlugin()
{
}

/////////////////////////////////////////////////
void PerceptionScoringPlugin::Load(physics::WorldPtr _world,
  sdf::ElementPtr _sdf)
{
  // Base class, also binds the update method for the base class
  ScoringPlugin::Load(_world, _sdf);

  this->dataPtr->world = _world;
  this->dataPtr->sdf = _sdf;

  // Read the SDF parameters
  if (_sdf->HasElement("loop_forever"))
  {
    sdf::ElementPtr loopElem = _sdf->GetElement("loop_forever");
    this->dataPtr->loopForever = loopElem->Get<bool>();
  }

  if (_sdf->HasElement("frame"))
  {
    this->dataPtr->frameName = _sdf->Get<std::string>("frame");
  }

  if (!_sdf->HasElement("object_sequence"))
  {
    gzerr << "PerceptionScoringPlugin: Unable to find <object_sequence> "
      "element\n";
    return;
  }

  sdf::ElementPtr sequence = _sdf->GetElement("object_sequence");

  sdf::ElementPtr objectElem = NULL;
  if (sequence->HasElement("object"))
  {
    objectElem = sequence->GetElement("object");
  }

  while (objectElem)
  {
    // Parse the time.
    if (!objectElem->HasElement("time"))
    {
      gzerr << "PerceptionScoringPlugin: Unable to find <time> in object\n";
      objectElem = objectElem->GetNextElement("object");
      continue;
    }
    sdf::ElementPtr timeElement = objectElem->GetElement("time");
    double time = timeElement->Get<double>();

    // Parse the object type.
    if (!objectElem->HasElement("type"))
    {
      gzerr << "PerceptionScoringPlugin: Unable to find <type> in object.\n";
      objectElem = objectElem->GetNextElement("object");
      continue;
    }
    sdf::ElementPtr typeElement = objectElem->GetElement("type");
    std::string type = typeElement->Get<std::string>();

    // Parse the object name - this is what must be matched id success.
    if (!objectElem->HasElement("name"))
    {
      gzerr << "PerceptionScoringPlugin: Unable to find <name> in object.\n";
      objectElem = objectElem->GetNextElement("object");
      continue;
    }
    sdf::ElementPtr nameElement = objectElem->GetElement("name");
    std::string name = nameElement->Get<std::string>();

    // Parse the object pose
    if (!objectElem->HasElement("pose"))
    {
      gzerr << "PerceptionScoringPlugin: Unable to find <pose> in object.\n";
        objectElem = objectElem->GetNextElement("object");
      continue;
    }
    sdf::ElementPtr poseElement = objectElem->GetElement("pose");
    ignition::math::Pose3d pose = poseElement->Get<ignition::math::Pose3d>();

    // Add the object to the collection.
    PerceptionScoringPluginPrivate::Object obj = {time, type, name, pose};
    this->dataPtr->initialObjects.push_back(obj);

    objectElem = objectElem->GetNextElement("object");
  }

  std::sort(this->dataPtr->initialObjects.begin(),
    this->dataPtr->initialObjects.end());
  #if GAZEBO_MAJOR_VERSION >= 8
    this->dataPtr->lastUpdateTime = this->dataPtr->world->SimTime();
  #else
    this->dataPtr->lastUpdateTime = this->dataPtr->world->GetSimTime();
  #endif

  // Optional: ROS namespace.
  std::string ns;
  if (_sdf->HasElement("robot_namespace"))
    ns = _sdf->GetElement("robot_namespace")->Get<std::string>();

  // Optional: ROS topic.
  std::string object_topic = "/vrx/perception/landmark";
  if (_sdf->HasElement("landmark_topic"))
  {
    object_topic = _sdf->GetElement("landmark_topic")->Get<std::string>();
  }
  // Instatiate the object checker
  this->dataPtr->objectChecker.reset(
    new ObjectChecker(ns, object_topic, _world));

  this->Restart();

  this->dataPtr->connection = event::Events::ConnectWorldUpdateEnd(
      boost::bind(&PerceptionScoringPlugin::OnUpdate, this));
}

/////////////////////////////////////////////////
void PerceptionScoringPlugin::Restart()
{
  #if GAZEBO_MAJOR_VERSION >= 8
    this->dataPtr->startTime = this->dataPtr->world->SimTime();
  #else
    this->dataPtr->startTime = this->dataPtr->world->GetSimTime();
  #endif

  this->dataPtr->objects = this->dataPtr->initialObjects;

  // gzmsg << "Object population restarted" << std::endl;
}

/////////////////////////////////////////////////
void PerceptionScoringPlugin::OnUpdate()
{
  std::lock_guard<std::mutex> lock(this->dataPtr->mutex);

  // Connect with object checker to see if we need to score a submission
  if (this->dataPtr->objectChecker->SubmissionReceived() &&
      !this->dataPtr->objectChecker->submissionScored)
  {
    ROS_INFO("Scoring a new submission");
    // Only add score if the identification is correct
    if (this->dataPtr->objectChecker->Correct())
    {
      this->SetScore(this->Score()+this->dataPtr->objectChecker->objectError);
    }
    // Mark trial as scored
    this->dataPtr->objectChecker->submissionScored = true;
  }

  // Have we completed a cycle through the object queue?
  if (this->dataPtr->objects.empty())
  {
    if (this->dataPtr->loopForever)
    {
      this->Restart();
    }
    else
    {
      #if GAZEBO_MAJOR_VERSION >= 8
        this->dataPtr->lastUpdateTime = this->dataPtr->world->SimTime();
      #else
        this->dataPtr->lastUpdateTime = this->dataPtr->world->GetSimTime();
      #endif
      return;
    }
  }

<<<<<<< HEAD
  // Check whether move the next object in the list.
=======
  // Check whether to move to the next object in the list.
  #if GAZEBO_MAJOR_VERSION >= 8
    auto elapsedTime = this->dataPtr->world->SimTime() -
                       this->dataPtr->lastUpdateTime;
  #else
    auto elapsedTime = this->dataPtr->world->GetSimTime() -
                       this->dataPtr->lastUpdateTime;
  #endif
>>>>>>> 0df781b6

  if (this->ElapsedTime() >= this->dataPtr->objects.front().time)
  {
    gzmsg << "PerceptionScoringPlugin: spawn next object." << std::endl;
    auto obj = this->dataPtr->objects.front();

    // Try to use a model/link frame if specified.
    if (!this->dataPtr->frameName.empty())
    {
      #if GAZEBO_MAJOR_VERSION >= 8
        this->dataPtr->frame =
          this->dataPtr->world->EntityByName(this->dataPtr->frameName);
      #else
        this->dataPtr->frame =
          this->dataPtr->world->GetEntity(this->dataPtr->frameName);
      #endif
      if (!this->dataPtr->frame)
      {
        gzthrow(std::string("The frame '") + this->dataPtr->frameName +
          "' does not exist");
      }
      if (!this->dataPtr->frame->HasType(physics::Base::LINK) &&
          !this->dataPtr->frame->HasType(physics::Base::MODEL))
      {
        gzthrow("'frame' tag must list the name of a link or model");
      }
    }

    if (this->dataPtr->frame)
    {
      // Set object pose relative to the specified frame (e.g., the wam-v)
      // Pitch and roll are set to zero as a hack to deal with
      // transients associated with spawning buoys with significant attitude.
      #if GAZEBO_MAJOR_VERSION >= 8
        ignition::math::Pose3d framePose(
          this->dataPtr->frame->WorldPose().Pos(),
          ignition::math::Quaterniond(0.0, 0.0,
            this->dataPtr->frame->WorldPose().Rot().Yaw()));
      #else
        ignition::math::Pose3d framePose(
          this->dataPtr->frame->GetWorldPose().pos.Ign(),
          ignition::math::Quaterniond(0.0, 0.0,
            this->dataPtr->frame->GetWorldPose().rot.Ign().Yaw()));
      #endif
      ignition::math::Matrix4d transMat(framePose);
      ignition::math::Matrix4d pose_local(obj.pose);
      obj.pose = (transMat * pose_local).Pose();
    }

    std::string modelName = obj.type;

    // Get a new index for the object.
    if (this->dataPtr->objectCounter.find(obj.type) ==
        this->dataPtr->objectCounter.end())
    {
    this->dataPtr->objectCounter[obj.type] = 0;
    }
    else
    {
      this->dataPtr->objectCounter[obj.type]++;
    }
    int index = this->dataPtr->objectCounter[obj.type];

    // If necessary, move object back to original pose
    if (this->dataPtr->curr_model)
    {
      this->dataPtr->curr_model->SetWorldPose(this->dataPtr->orig_pose);
    }
    // Get a unique name for the new object.
    modelName += "_" + std::to_string(index);
    #if GAZEBO_MAJOR_VERSION >= 8
      auto modelPtr = this->dataPtr->world->EntityByName(modelName);
    #else
      auto modelPtr = this->dataPtr->world->GetEntity(modelName);
    #endif
    if (modelPtr)
    {
      // Setup new trial in object checker
      this->dataPtr->objectChecker->NewTrial(obj.name, modelPtr);

      // Save current object and original pose for later
      this->dataPtr->curr_model = modelPtr;
      #if GAZEBO_MAJOR_VERSION >= 8
        this->dataPtr->orig_pose = modelPtr->WorldPose();
      #else
        this->dataPtr->orig_pose = modelPtr->GetWorldPose().Ign();
      #endif
      // Move object to the target pose.
      modelPtr->SetWorldPose(obj.pose);
      modelPtr->SetWorldTwist(ignition::math::Vector3d::Zero,
        ignition::math::Vector3d::Zero);
      gzdbg << "Object [" << modelName << "] spawned" << std::endl;
    }
    else
    {
      gzerr << "Object [" << modelName << "] NOT spawned" << std::endl;
    }
    this->dataPtr->objects.erase(this->dataPtr->objects.begin());
    #if GAZEBO_MAJOR_VERSION >= 8
      this->dataPtr->lastUpdateTime = this->dataPtr->world->SimTime();
    #else
      this->dataPtr->lastUpdateTime = this->dataPtr->world->GetSimTime();
    #endif
  }
}

//////////////////////////////////////////////////
void PerceptionScoringPlugin::OnRunning()
{
  gzmsg << "OnRunning" << std::endl;

  this->dataPtr->objectChecker->Enable();
}<|MERGE_RESOLUTION|>--- conflicted
+++ resolved
@@ -413,19 +413,7 @@
     }
   }
 
-<<<<<<< HEAD
   // Check whether move the next object in the list.
-=======
-  // Check whether to move to the next object in the list.
-  #if GAZEBO_MAJOR_VERSION >= 8
-    auto elapsedTime = this->dataPtr->world->SimTime() -
-                       this->dataPtr->lastUpdateTime;
-  #else
-    auto elapsedTime = this->dataPtr->world->GetSimTime() -
-                       this->dataPtr->lastUpdateTime;
-  #endif
->>>>>>> 0df781b6
-
   if (this->ElapsedTime() >= this->dataPtr->objects.front().time)
   {
     gzmsg << "PerceptionScoringPlugin: spawn next object." << std::endl;
