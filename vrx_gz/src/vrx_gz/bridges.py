from vrx_gz.bridge import Bridge, BridgeDirection


def prefix(world_name, model_name, link_name):
    return f'/world/{world_name}/model/{model_name}/link/{link_name}/sensor'

def magnetometer(world_name, model_name, link_name='base_link'):
    sensor_prefix = prefix(world_name, model_name, link_name)
    return Bridge(
        gz_topic=f'{sensor_prefix}/magnetometer/magnetometer',
        ros_topic='magnetic_field',
        gz_type='ignition.msgs.Magnetometer',
        ros_type='sensor_msgs/msg/MagneticField',
        direction=BridgeDirection.GZ_TO_ROS)

def air_pressure(world_name, model_name, link_name='base_link'):
    sensor_prefix = prefix(world_name, model_name, link_name)
    return Bridge(
        gz_topic=f'{sensor_prefix}/air_pressure/air_pressure',
        ros_topic='air_pressure',
        gz_type='ignition.msgs.FluidPressure',
        ros_type='sensor_msgs/msg/FluidPressure',
        direction=BridgeDirection.GZ_TO_ROS)

def pose(model_name):
    return Bridge(
        gz_topic=f'/model/{model_name}/pose',
        ros_topic='pose',
        gz_type='ignition.msgs.Pose_V',
        ros_type='tf2_msgs/msg/TFMessage',
        direction=BridgeDirection.GZ_TO_ROS)

def pose_static(model_name):
    return Bridge(
        gz_topic=f'/model/{model_name}/pose_static',
        ros_topic='pose_static',
        gz_type='ignition.msgs.Pose_V',
        ros_type='tf2_msgs/msg/TFMessage',
        direction=BridgeDirection.GZ_TO_ROS)

def cmd_vel(model_name):
    return Bridge(
        gz_topic=f'/model/{model_name}/cmd_vel',
        ros_topic='cmd_vel',
        gz_type='ignition.msgs.Twist',
        ros_type='geometry_msgs/msg/Twist',
        direction=BridgeDirection.ROS_TO_GZ)

def thrust(model_name, side):
    return Bridge(
        gz_topic=f'{model_name}/thrusters/{side}/thrust',
        ros_topic=f'thrusters/{side}/thrust',
        gz_type='ignition.msgs.Double',
        ros_type='std_msgs/msg/Float64',
        direction=BridgeDirection.ROS_TO_GZ)

def thrust_joint_pos(model_name, side):
    # ROS naming policy indicates that first character of a name must be an alpha
    # character. In the case below, the gz topic has the joint index 0 as the
    # first char so the following topics fail to be created on the ROS end
    # left_joint_topic = '/model/' + model_name + '/joint/left_chasis_engine_joint/0/cmd_pos'
    # right_joint_topic = '/model/' + model_name + '/joint/right_chasis_engine_joint/0/cmd_pos'
    # For now, use erb to generate unique topic names in model.sdf.erb
    return Bridge(
        gz_topic=f'{model_name}/thrusters/{side}/pos',
        ros_topic=f'thrusters/{side}/pos',
        gz_type='ignition.msgs.Double',
        ros_type='std_msgs/msg/Float64',
        direction=BridgeDirection.ROS_TO_GZ)

def acoustic_pinger(model_name):
    return Bridge(
        gz_topic=f'{model_name}/pingers/pinger/range_bearing',
        ros_topic=f'pingers/pinger/range_bearing',
        gz_type='ignition.msgs.Param',
        ros_type='ros_gz_interfaces/msg/ParamVec',
        direction=BridgeDirection.GZ_TO_ROS)

def set_acoustic_pinger(model_name):
    return Bridge(
        gz_topic=f'{model_name}/pingers/pinger/set_pinger_position',
        ros_topic=f'pingers/pinger/set_pinger_position',
        gz_type='ignition.msgs.Vector3d',
        ros_type='geometry_msgs/msg/Vector3',
        direction=BridgeDirection.ROS_TO_GZ)

def comms_tx(model_name):
    return Bridge(
        gz_topic='/broker/msgs',
        ros_topic='tx',
        gz_type='ignition.msgs.Dataframe',
        ros_type='ros_gz_interfaces/msg/Dataframe',
        direction=BridgeDirection.ROS_TO_GZ)

def comms_rx(model_name):
    return Bridge(
        gz_topic=f'/model/{model_name}/rx',
        ros_topic='rx',
        gz_type='ignition.msgs.Dataframe',
        ros_type='ros_gz_interfaces/msg/Dataframe',
        direction=BridgeDirection.GZ_TO_ROS)

def clock():
    return Bridge(
        gz_topic='/clock',
        ros_topic='/clock',
        gz_type='ignition.msgs.Clock',
        ros_type='rosgraph_msgs/msg/Clock',
        direction=BridgeDirection.GZ_TO_ROS)

def task_info():
    return Bridge(
        gz_topic=f'/vrx/task/info',
        ros_topic=f'/vrx/task/info',
        gz_type='ignition.msgs.Param',
        ros_type='ros_gz_interfaces/msg/ParamVec',
        direction=BridgeDirection.GZ_TO_ROS)

def stationkeeping_goal():
    return Bridge(
        gz_topic=f'/vrx/stationkeeping/goal',
        ros_topic=f'/vrx/stationkeeping/goal',
        gz_type='ignition.msgs.Pose',
        ros_type='geometry_msgs/msg/PoseStamped',
        direction=BridgeDirection.GZ_TO_ROS)

def stationkeeping_mean_pose_error():
    return Bridge(
        gz_topic=f'/vrx/stationkeeping/mean_pose_error',
        ros_topic=f'/vrx/stationkeeping/mean_pose_error',
        gz_type='ignition.msgs.Float',
        ros_type='std_msgs/msg/Float32',
        direction=BridgeDirection.GZ_TO_ROS)

def stationkeeping_pose_error():
    return Bridge(
        gz_topic=f'/vrx/stationkeeping/pose_error',
        ros_topic=f'/vrx/stationkeeping/pose_error',
        gz_type='ignition.msgs.Float',
        ros_type='std_msgs/msg/Float32',
        direction=BridgeDirection.GZ_TO_ROS)

def wayfinding_waypoints():
    return Bridge(
        gz_topic=f'/vrx/wayfinding/waypoints',
        ros_topic=f'/vrx/wayfinding/waypoints',
        gz_type='ignition.msgs.Pose_V',
        ros_type='geometry_msgs/msg/PoseArray',
        direction=BridgeDirection.GZ_TO_ROS)

def wayfinding_mean_error():
    return Bridge(
        gz_topic=f'/vrx/wayfinding/mean_error',
        ros_topic=f'/vrx/wayfinding/mean_error',
        gz_type='ignition.msgs.Float',
        ros_type='std_msgs/msg/Float32',
        direction=BridgeDirection.GZ_TO_ROS)

def wayfinding_min_errors():
    return Bridge(
        gz_topic=f'/vrx/wayfinding/min_errors',
        ros_topic=f'/vrx/wayfinding/min_errors',
        gz_type='ignition.msgs.Float_V',
        ros_type='ros_gz_interfaces/msg/Float32Array',
        direction=BridgeDirection.GZ_TO_ROS)

def perception_reports():
    return Bridge(
        gz_topic=f'/vrx/perception/landmark',
        ros_topic=f'/vrx/perception/landmark',
        gz_type='ignition.msgs.Pose',
        ros_type='geometry_msgs/msg/PoseStamped',
        direction=BridgeDirection.ROS_TO_GZ)

<<<<<<< HEAD
def gymkhana_blackbox_goal():
    return Bridge(
        gz_topic=f'/vrx/gymkhana_blackbox/goal',
        ros_topic=f'/vrx/gymkhana_blackbox/goal',
        gz_type='ignition.msgs.Pose',
        ros_type='geometry_msgs/msg/PoseStamped',
        direction=BridgeDirection.GZ_TO_ROS)


def gymkhana_blackbox_mean_pose_error():
    return Bridge(
        gz_topic=f'/vrx/gymkhana_blackbox/mean_pose_error',
        ros_topic=f'/vrx/gymkhana_blackbox/mean_pose_error',
        gz_type='ignition.msgs.Float',
        ros_type='std_msgs/msg/Float32',
        direction=BridgeDirection.GZ_TO_ROS)


def gymkhana_blackbox_pose_error():
    return Bridge(
        gz_topic=f'/vrx/gymkhana_blackbox/pose_error',
        ros_topic=f'/vrx/gymkhana_blackbox/pose_error',
        gz_type='ignition.msgs.Float',
        ros_type='std_msgs/msg/Float32',
        direction=BridgeDirection.GZ_TO_ROS)

=======
def color_sequence_reports():
    return Bridge(
        gz_topic=f'/vrx/scan_dock_deliver/color_sequence',
        ros_topic=f'/vrx/scan_dock_deliver/color_sequence',
        gz_type='ignition.msgs.StringMsg_V',
        ros_type='ros_gz_interfaces/msg/StringVec',
        direction=BridgeDirection.ROS_TO_GZ)
>>>>>>> 6ac79afe
<|MERGE_RESOLUTION|>--- conflicted
+++ resolved
@@ -172,7 +172,6 @@
         ros_type='geometry_msgs/msg/PoseStamped',
         direction=BridgeDirection.ROS_TO_GZ)
 
-<<<<<<< HEAD
 def gymkhana_blackbox_goal():
     return Bridge(
         gz_topic=f'/vrx/gymkhana_blackbox/goal',
@@ -199,12 +198,10 @@
         ros_type='std_msgs/msg/Float32',
         direction=BridgeDirection.GZ_TO_ROS)
 
-=======
 def color_sequence_reports():
     return Bridge(
         gz_topic=f'/vrx/scan_dock_deliver/color_sequence',
         ros_topic=f'/vrx/scan_dock_deliver/color_sequence',
         gz_type='ignition.msgs.StringMsg_V',
         ros_type='ros_gz_interfaces/msg/StringVec',
-        direction=BridgeDirection.ROS_TO_GZ)
->>>>>>> 6ac79afe
+        direction=BridgeDirection.ROS_TO_GZ)